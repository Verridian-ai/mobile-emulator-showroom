<<<<<<< HEAD
// Load environment variables first
=======
// Load environment variables from .env file (Article V: Security)
>>>>>>> 94344f9d
require('dotenv').config();

const express = require('express');
const path = require('path');
const fs = require('fs');
<<<<<<< HEAD
const {
  helmetConfig,
  rateLimiter,
  sanitizeRequest,
  httpsRedirect,
  handleCspViolation,
  getCspViolationStats
} = require('./server/middleware/security');

const {
  validateUrl,
  urlValidationRateLimiter,
  iframeSecurityHeaders,
  getFailedAttemptsStats
} = require('./server/middleware/url-validation');

const { URLValidator } = require('./server/validators/url-validator');
=======

// Validate required environment variables (Article V: Security)
const requiredEnvVars = [];
const optionalEnvVars = ['PORT', 'NODE_ENV', 'SESSION_SECRET', 'CORS_ALLOWED_ORIGINS'];

// Check if we're in production and require SESSION_SECRET
if (process.env.NODE_ENV === 'production') {
  requiredEnvVars.push('SESSION_SECRET');
}

const missingVars = requiredEnvVars.filter(varName => !process.env[varName]);
if (missingVars.length > 0) {
  console.error('❌ SECURITY ERROR: Required environment variables missing:');
  missingVars.forEach(varName => {
    console.error(`   - ${varName}`);
  });
  console.error('\n📝 Please set these in your .env file (see .env.example)');
  process.exit(1);
}
>>>>>>> 94344f9d

const app = express();
const port = Number(process.env.PORT || process.env.SHOWROOM_PORT || 4175);
const nodeEnv = process.env.NODE_ENV || 'development';

// Enhanced error handling and logging
console.log('🚀 Starting Verridian Showroom Server...');
console.log('📁 Public directory:', path.join(__dirname, 'public'));
console.log('🌐 Server port:', port);
<<<<<<< HEAD
console.log('🔒 Security: Helmet + Rate Limiting enabled');
console.log('🌍 Environment:', process.env.NODE_ENV || 'development');
=======
console.log('🔧 Environment:', nodeEnv);
>>>>>>> 94344f9d

// Check if public directory exists
const publicDir = path.join(__dirname, 'public');
if (fs.existsSync(publicDir)) {
  console.log('✅ Public directory found');
  const files = fs.readdirSync(publicDir);
  console.log(`📄 Found ${files.length} files in public directory`);
} else {
  console.error('❌ Public directory not found!');
}

// ============================================================================
// SECURITY MIDDLEWARE - Applied First (Defense in Depth)
// ============================================================================

// 1. HTTPS redirect in production
app.use(httpsRedirect);

// 2. Security headers (Helmet: CSP, HSTS, X-Frame-Options, etc.)
app.use(helmetConfig);

// 3. Rate limiting to prevent abuse
app.use(rateLimiter);

// 4. Parse JSON bodies
app.use(express.json({ limit: '10mb' }));
app.use(express.urlencoded({ extended: true, limit: '10mb' }));

// 5. Input sanitization middleware
app.use(sanitizeRequest);

// Health check endpoint
app.get('/healthz', (req, res) => {
  res.json({
    ok: true,
    timestamp: new Date().toISOString(),
    publicDir: fs.existsSync(publicDir),
    files: fs.existsSync(publicDir) ? fs.readdirSync(publicDir).length : 0
  });
});

// ============================================================================
// URL VALIDATION ENDPOINTS
// ============================================================================

/**
 * POST /api/validate-url
 * Validates a URL before loading in iframe
 *
 * Request body: { url: string }
 * Response: { valid: boolean, sanitized: string, errors: array }
 */
app.post('/api/validate-url',
  urlValidationRateLimiter,
  validateUrl({ urlField: 'url', required: true, source: 'body' }),
  (req, res) => {
    // URL is valid if we reach here (middleware validates)
    res.json({
      valid: true,
      url: req.validatedUrl,
      original: req.urlValidation.original,
      warnings: req.urlValidation.warnings
    });
  }
);

/**
 * POST /api/load-url
 * Load URL in iframe (with validation)
 *
 * Request body: { url: string }
 * Response: { success: boolean, url: string }
 */
app.post('/api/load-url',
  urlValidationRateLimiter,
  validateUrl({ urlField: 'url', required: true, source: 'body' }),
  iframeSecurityHeaders,
  (req, res) => {
    // Return validated URL for iframe loading
    res.json({
      success: true,
      url: req.validatedUrl,
      timestamp: new Date().toISOString()
    });
  }
);

/**
 * POST /api/csp-report
 * CSP violation reporting endpoint
 * Receives reports from browser when CSP is violated
 *
 * Note: Body must be parsed as JSON with type 'application/csp-report'
 */
app.post('/api/csp-report',
  express.json({ type: ['application/json', 'application/csp-report'] }),
  handleCspViolation
);

/**
 * GET /api/security-stats
 * Get security statistics (for monitoring)
 * Protected endpoint - add authentication in production
 */
app.get('/api/security-stats', (req, res) => {
  // In production, add authentication middleware here
  const urlStats = getFailedAttemptsStats();
  const cspStats = getCspViolationStats();

  res.json({
    urlValidation: urlStats,
    csp: cspStats,
    timestamp: new Date().toISOString()
  });
});

// ============================================================================
// STATIC FILE SERVING
// ============================================================================

// Enhanced static file serving with security and caching
app.use(express.static(publicDir, {
  etag: true,
  lastModified: true,
<<<<<<< HEAD
  setHeaders: (res, filePath) => {
=======
  setHeaders: (res, path) => {
    // Add CORS headers for all static files (Article V: Configurable CORS)
    const corsOrigin = process.env.CORS_ALLOWED_ORIGINS || '*';
    res.set('Access-Control-Allow-Origin', corsOrigin);
    res.set('Access-Control-Allow-Methods', 'GET, POST, PUT, DELETE, OPTIONS');
    res.set('Access-Control-Allow-Headers', 'Content-Type, Authorization');

    // Security warning for wildcard CORS in production
    if (nodeEnv === 'production' && corsOrigin === '*') {
      console.warn('⚠️  WARNING: CORS set to wildcard (*) in production. Set CORS_ALLOWED_ORIGINS in .env');
    }

>>>>>>> 94344f9d
    // Cache control for different file types
    if (filePath.endsWith('.js') || filePath.endsWith('.css')) {
      res.set('Cache-Control', 'public, max-age=3600'); // 1 hour
    } else if (filePath.endsWith('.png') || filePath.endsWith('.jpg') || filePath.endsWith('.svg')) {
      res.set('Cache-Control', 'public, max-age=86400'); // 24 hours
    } else if (filePath.endsWith('.woff') || filePath.endsWith('.woff2')) {
      res.set('Cache-Control', 'public, max-age=604800'); // 7 days
    }

<<<<<<< HEAD
    console.log(`📤 Serving: ${filePath}`);
=======
    if (process.env.LOG_LEVEL === 'debug') {
      console.log(`📤 Serving: ${path}`);
    }
>>>>>>> 94344f9d
  }
}));

// Handle 404s for missing files
app.use((req, res, next) => {
  console.log(`❌ File not found: ${req.url}`);
  res.status(404).json({ error: 'File not found', path: req.url });
});

// ============================================================================
// ERROR HANDLING
// ============================================================================

// Error handler - Never expose stack traces in production
app.use((err, req, res, next) => {
  console.error('🚨 Server error:', err);

  // Log full error details server-side
  if (process.env.NODE_ENV === 'development') {
    console.error('Stack trace:', err.stack);
  }

  // Send generic error to client (don't leak sensitive info)
  res.status(err.status || 500).json({
    error: process.env.NODE_ENV === 'production'
      ? 'Internal server error'
      : err.message || 'Internal server error'
  });
});

// Start server
app.listen(port, '0.0.0.0', () => {
  console.log(`✅ Showroom listening on http://0.0.0.0:${port}`);
  console.log(`🌍 Access at: http://localhost:${port}`);
  console.log('🎬 Ready for device emulation testing!');
});
<|MERGE_RESOLUTION|>--- conflicted
+++ resolved
@@ -1,32 +1,9 @@
-<<<<<<< HEAD
-// Load environment variables first
-=======
 // Load environment variables from .env file (Article V: Security)
->>>>>>> 94344f9d
 require('dotenv').config();
 
 const express = require('express');
 const path = require('path');
 const fs = require('fs');
-<<<<<<< HEAD
-const {
-  helmetConfig,
-  rateLimiter,
-  sanitizeRequest,
-  httpsRedirect,
-  handleCspViolation,
-  getCspViolationStats
-} = require('./server/middleware/security');
-
-const {
-  validateUrl,
-  urlValidationRateLimiter,
-  iframeSecurityHeaders,
-  getFailedAttemptsStats
-} = require('./server/middleware/url-validation');
-
-const { URLValidator } = require('./server/validators/url-validator');
-=======
 
 // Validate required environment variables (Article V: Security)
 const requiredEnvVars = [];
@@ -46,7 +23,6 @@
   console.error('\n📝 Please set these in your .env file (see .env.example)');
   process.exit(1);
 }
->>>>>>> 94344f9d
 
 const app = express();
 const port = Number(process.env.PORT || process.env.SHOWROOM_PORT || 4175);
@@ -56,12 +32,7 @@
 console.log('🚀 Starting Verridian Showroom Server...');
 console.log('📁 Public directory:', path.join(__dirname, 'public'));
 console.log('🌐 Server port:', port);
-<<<<<<< HEAD
-console.log('🔒 Security: Helmet + Rate Limiting enabled');
-console.log('🌍 Environment:', process.env.NODE_ENV || 'development');
-=======
 console.log('🔧 Environment:', nodeEnv);
->>>>>>> 94344f9d
 
 // Check if public directory exists
 const publicDir = path.join(__dirname, 'public');
@@ -73,122 +44,20 @@
   console.error('❌ Public directory not found!');
 }
 
-// ============================================================================
-// SECURITY MIDDLEWARE - Applied First (Defense in Depth)
-// ============================================================================
-
-// 1. HTTPS redirect in production
-app.use(httpsRedirect);
-
-// 2. Security headers (Helmet: CSP, HSTS, X-Frame-Options, etc.)
-app.use(helmetConfig);
-
-// 3. Rate limiting to prevent abuse
-app.use(rateLimiter);
-
-// 4. Parse JSON bodies
-app.use(express.json({ limit: '10mb' }));
-app.use(express.urlencoded({ extended: true, limit: '10mb' }));
-
-// 5. Input sanitization middleware
-app.use(sanitizeRequest);
-
 // Health check endpoint
 app.get('/healthz', (req, res) => {
-  res.json({
-    ok: true,
+  res.json({ 
+    ok: true, 
     timestamp: new Date().toISOString(),
     publicDir: fs.existsSync(publicDir),
     files: fs.existsSync(publicDir) ? fs.readdirSync(publicDir).length : 0
   });
 });
 
-// ============================================================================
-// URL VALIDATION ENDPOINTS
-// ============================================================================
-
-/**
- * POST /api/validate-url
- * Validates a URL before loading in iframe
- *
- * Request body: { url: string }
- * Response: { valid: boolean, sanitized: string, errors: array }
- */
-app.post('/api/validate-url',
-  urlValidationRateLimiter,
-  validateUrl({ urlField: 'url', required: true, source: 'body' }),
-  (req, res) => {
-    // URL is valid if we reach here (middleware validates)
-    res.json({
-      valid: true,
-      url: req.validatedUrl,
-      original: req.urlValidation.original,
-      warnings: req.urlValidation.warnings
-    });
-  }
-);
-
-/**
- * POST /api/load-url
- * Load URL in iframe (with validation)
- *
- * Request body: { url: string }
- * Response: { success: boolean, url: string }
- */
-app.post('/api/load-url',
-  urlValidationRateLimiter,
-  validateUrl({ urlField: 'url', required: true, source: 'body' }),
-  iframeSecurityHeaders,
-  (req, res) => {
-    // Return validated URL for iframe loading
-    res.json({
-      success: true,
-      url: req.validatedUrl,
-      timestamp: new Date().toISOString()
-    });
-  }
-);
-
-/**
- * POST /api/csp-report
- * CSP violation reporting endpoint
- * Receives reports from browser when CSP is violated
- *
- * Note: Body must be parsed as JSON with type 'application/csp-report'
- */
-app.post('/api/csp-report',
-  express.json({ type: ['application/json', 'application/csp-report'] }),
-  handleCspViolation
-);
-
-/**
- * GET /api/security-stats
- * Get security statistics (for monitoring)
- * Protected endpoint - add authentication in production
- */
-app.get('/api/security-stats', (req, res) => {
-  // In production, add authentication middleware here
-  const urlStats = getFailedAttemptsStats();
-  const cspStats = getCspViolationStats();
-
-  res.json({
-    urlValidation: urlStats,
-    csp: cspStats,
-    timestamp: new Date().toISOString()
-  });
-});
-
-// ============================================================================
-// STATIC FILE SERVING
-// ============================================================================
-
-// Enhanced static file serving with security and caching
+// Enhanced static file serving with logging
 app.use(express.static(publicDir, {
   etag: true,
   lastModified: true,
-<<<<<<< HEAD
-  setHeaders: (res, filePath) => {
-=======
   setHeaders: (res, path) => {
     // Add CORS headers for all static files (Article V: Configurable CORS)
     const corsOrigin = process.env.CORS_ALLOWED_ORIGINS || '*';
@@ -201,23 +70,16 @@
       console.warn('⚠️  WARNING: CORS set to wildcard (*) in production. Set CORS_ALLOWED_ORIGINS in .env');
     }
 
->>>>>>> 94344f9d
     // Cache control for different file types
-    if (filePath.endsWith('.js') || filePath.endsWith('.css')) {
+    if (path.endsWith('.js') || path.endsWith('.css')) {
       res.set('Cache-Control', 'public, max-age=3600'); // 1 hour
-    } else if (filePath.endsWith('.png') || filePath.endsWith('.jpg') || filePath.endsWith('.svg')) {
+    } else if (path.endsWith('.png') || path.endsWith('.jpg') || path.endsWith('.svg')) {
       res.set('Cache-Control', 'public, max-age=86400'); // 24 hours
-    } else if (filePath.endsWith('.woff') || filePath.endsWith('.woff2')) {
-      res.set('Cache-Control', 'public, max-age=604800'); // 7 days
     }
 
-<<<<<<< HEAD
-    console.log(`📤 Serving: ${filePath}`);
-=======
     if (process.env.LOG_LEVEL === 'debug') {
       console.log(`📤 Serving: ${path}`);
     }
->>>>>>> 94344f9d
   }
 }));
 
@@ -227,25 +89,10 @@
   res.status(404).json({ error: 'File not found', path: req.url });
 });
 
-// ============================================================================
-// ERROR HANDLING
-// ============================================================================
-
-// Error handler - Never expose stack traces in production
+// Error handler
 app.use((err, req, res, next) => {
   console.error('🚨 Server error:', err);
-
-  // Log full error details server-side
-  if (process.env.NODE_ENV === 'development') {
-    console.error('Stack trace:', err.stack);
-  }
-
-  // Send generic error to client (don't leak sensitive info)
-  res.status(err.status || 500).json({
-    error: process.env.NODE_ENV === 'production'
-      ? 'Internal server error'
-      : err.message || 'Internal server error'
-  });
+  res.status(500).json({ error: 'Internal server error' });
 });
 
 // Start server
