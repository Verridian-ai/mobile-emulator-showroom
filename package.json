--- conflicted
+++ resolved
@@ -44,19 +44,15 @@
     "playwright:install": "playwright install"
   },
   "dependencies": {
-<<<<<<< HEAD
     "dompurify": "^3.2.7",
     "dotenv": "^17.2.3",
     "express": "^4.19.2",
     "express-rate-limit": "^8.1.0",
     "helmet": "^8.1.0",
+    "html2canvas": "^1.4.1",
     "jsdom": "^27.0.0",
     "sharp": "^0.34.4",
     "validator": "^13.15.15"
-=======
-    "express": "^4.19.2",
-    "html2canvas": "^1.4.1"
->>>>>>> 7cc35a42
   },
   "devDependencies": {
     "@playwright/test": "^1.55.1",
